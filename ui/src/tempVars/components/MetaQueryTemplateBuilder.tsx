import React, {PureComponent, ChangeEvent} from 'react'
import _ from 'lodash'
import {getDeep} from 'src/utils/wrappers'

import {proxy} from 'src/utils/queryUrlGenerator'
import {ErrorHandling} from 'src/shared/decorators/errors'
import TemplateMetaQueryPreview from 'src/tempVars/components/TemplateMetaQueryPreview'
import {parseMetaQuery, isInvalidMetaQuery} from 'src/tempVars/utils/parsing'

import {
  TemplateBuilderProps,
  RemoteDataState,
  TemplateValueType,
} from 'src/types'

const DEBOUNCE_DELAY = 750

interface State {
  metaQueryInput: string // bound to input
  metaQuery: string // debounced view of metaQueryInput
  metaQueryResultsStatus: RemoteDataState
}

@ErrorHandling
class CustomMetaQueryTemplateBuilder extends PureComponent<
  TemplateBuilderProps,
  State
> {
  private handleMetaQueryChange: () => void = _.debounce(() => {
    const {metaQuery, metaQueryInput} = this.state

    if (metaQuery === metaQueryInput) {
      return
    }

    this.setState({metaQuery: metaQueryInput}, this.executeQuery)
  }, DEBOUNCE_DELAY)

  constructor(props: TemplateBuilderProps) {
    super(props)

    const metaQuery = getDeep<string>(props.template, 'query.influxql', '')

    this.state = {
      metaQuery,
      metaQueryInput: metaQuery,
      metaQueryResultsStatus: RemoteDataState.NotStarted,
    }
  }

  public componentDidMount() {
    this.executeQuery()
  }

  public render() {
    const {metaQueryInput} = this.state

    return (
      <div className="temp-builder csv-temp-builder">
        <div className="form-group">
          <label>Meta Query</label>
          <div className="temp-builder--mq-controls">
            <textarea
              className="form-control"
              value={metaQueryInput}
              onChange={this.handleMetaQueryInputChange}
              onBlur={this.handleMetaQueryChange}
            />
          </div>
        </div>
        {this.renderResults()}
      </div>
    )
  }

  private renderResults() {
<<<<<<< HEAD
    const {template, onChooseValue} = this.props
    const {metaQueryResultsStatus} = this.state
=======
    const {onUpdateDefaultTemplateValue} = this.props
    const {metaQueryResults, metaQueryResultsStatus} = this.state
>>>>>>> a2aa8859

    if (this.showInvalidMetaQueryMessage) {
      return (
        <div className="temp-builder-results">
          <p className="error">Meta Query is not valid.</p>
        </div>
      )
    }

    return (
      <TemplateMetaQueryPreview
        items={template.values}
        loadingStatus={metaQueryResultsStatus}
<<<<<<< HEAD
        onChoose={onChooseValue}
=======
        defaultValue={this.defaultValue}
        onUpdateDefaultTemplateValue={onUpdateDefaultTemplateValue}
>>>>>>> a2aa8859
      />
    )
  }
  private get defaultValue(): string {
    const {template} = this.props
    const defaultTemplateValue = template.values.find(v => v.default)
    return getDeep<string>(defaultTemplateValue, 'value', '')
  }

  private get showInvalidMetaQueryMessage(): boolean {
    const {metaQuery} = this.state

    return this.isInvalidMetaQuery && metaQuery !== ''
  }

  private get isInvalidMetaQuery(): boolean {
    const {metaQuery} = this.state

    return isInvalidMetaQuery(metaQuery)
  }

  private handleMetaQueryInputChange = (
    e: ChangeEvent<HTMLTextAreaElement>
  ) => {
    this.setState({metaQueryInput: e.target.value})
    this.handleMetaQueryChange()
  }

  private executeQuery = async (): Promise<void> => {
    const {template, source, onUpdateTemplate} = this.props
    const {metaQuery} = this.state

    if (this.isInvalidMetaQuery) {
      return
    }

    this.setState({metaQueryResultsStatus: RemoteDataState.Loading})

    try {
      const {data} = await proxy({
        source: source.links.proxy,
        query: metaQuery,
      })

      const metaQueryResults = parseMetaQuery(metaQuery, data)

      this.setState({metaQueryResultsStatus: RemoteDataState.Done})

      const nextValues = metaQueryResults.map(result => {
        return {
          type: TemplateValueType.MetaQuery,
          value: result,
          selected: false,
          default: false,
        }
      })

      if (nextValues[0]) {
        nextValues[0].selected = true
      }

      const nextTemplate = {
        ...template,
        values: nextValues,
        query: {
          influxql: metaQuery,
        },
      }

      onUpdateTemplate(nextTemplate)
    } catch {
      this.setState({
        metaQueryResultsStatus: RemoteDataState.Error,
      })
    }
  }
}

export default CustomMetaQueryTemplateBuilder<|MERGE_RESOLUTION|>--- conflicted
+++ resolved
@@ -74,13 +74,8 @@
   }
 
   private renderResults() {
-<<<<<<< HEAD
-    const {template, onChooseValue} = this.props
+    const {template, onUpdateDefaultTemplateValue} = this.props
     const {metaQueryResultsStatus} = this.state
-=======
-    const {onUpdateDefaultTemplateValue} = this.props
-    const {metaQueryResults, metaQueryResultsStatus} = this.state
->>>>>>> a2aa8859
 
     if (this.showInvalidMetaQueryMessage) {
       return (
@@ -94,19 +89,9 @@
       <TemplateMetaQueryPreview
         items={template.values}
         loadingStatus={metaQueryResultsStatus}
-<<<<<<< HEAD
-        onChoose={onChooseValue}
-=======
-        defaultValue={this.defaultValue}
         onUpdateDefaultTemplateValue={onUpdateDefaultTemplateValue}
->>>>>>> a2aa8859
       />
     )
-  }
-  private get defaultValue(): string {
-    const {template} = this.props
-    const defaultTemplateValue = template.values.find(v => v.default)
-    return getDeep<string>(defaultTemplateValue, 'value', '')
   }
 
   private get showInvalidMetaQueryMessage(): boolean {
@@ -117,7 +102,6 @@
 
   private get isInvalidMetaQuery(): boolean {
     const {metaQuery} = this.state
-
     return isInvalidMetaQuery(metaQuery)
   }
 
