--- conflicted
+++ resolved
@@ -8,12 +8,9 @@
 
 export const TIME_COLUMN_DEFAULT = {internalName: 'time', displayName: ''}
 
-<<<<<<< HEAD
 export const ASCENDING = 'asc'
 export const DESCENDING = 'desc'
-=======
 export const FIX_FIRST_COLUMN_DEFAULT = true
->>>>>>> fc11c833
 
 export const FORMAT_OPTIONS = [
   {text: TIME_FORMAT_DEFAULT},
